# Copyright (c) 2019, NVIDIA CORPORATION.  All rights reserved.
#
# Licensed under the Apache License, Version 2.0 (the "License");
# you may not use this file except in compliance with the License.
# You may obtain a copy of the License at
#
#     http://www.apache.org/licenses/LICENSE-2.0
#
# Unless required by applicable law or agreed to in writing, software
# distributed under the License is distributed on an "AS IS" BASIS,
# WITHOUT WARRANTIES OR CONDITIONS OF ANY KIND, either express or implied.
# See the License for the specific language governing permissions and
# limitations under the License.

FROM ubuntu:20.04 as build

RUN apt-get update && apt-get install -y --no-install-recommends \
        g++ \
        ca-certificates \
        wget && \
    rm -rf /var/lib/apt/lists/*

ENV GOLANG_VERSION 1.15.5
RUN wget -nv -O - https://storage.googleapis.com/golang/go${GOLANG_VERSION}.linux-amd64.tar.gz \
    | tar -C /usr/local -xz
ENV PATH /usr/local/go/bin:$PATH

WORKDIR /work
COPY src/. .

RUN go build -o containerd containerd.go && \
    rm -rf go.* && \
    rm -rf *.go && \
    rm -rf vendor

FROM nvidia/cuda:11.0-base-ubi8

ENV NVIDIA_DISABLE_REQUIRE="true"
ENV NVIDIA_VISIBLE_DEVICES=all
ENV NVIDIA_DRIVER_CAPABILITIES=utility

RUN dnf install -y curl wget

RUN wget -O /usr/local/bin/jq https://github.com/stedolan/jq/releases/download/jq-1.6/jq-linux64 \
	   && chmod +x /usr/local/bin/jq
RUN curl -s -L https://nvidia.github.io/nvidia-docker/centos7/nvidia-docker.repo |\
    tee /etc/yum.repos.d/nvidia-docker.repo

<<<<<<< HEAD
ARG LIBNVIDIA_CONTAINER_VERSION
ARG NVIDIA_CONTAINER_TOOLKIT_VERSION
ARG NVIDIA_CONTAINER_RUNTIME_VERSION

RUN yum install -y \
    libnvidia-container1-${LIBNVIDIA_CONTAINER_VERSION} \
    libnvidia-container-tools-${LIBNVIDIA_CONTAINER_VERSION} \
    nvidia-container-toolkit-${NVIDIA_CONTAINER_TOOLKIT_VERSION} \
    nvidia-container-runtime-${NVIDIA_CONTAINER_RUNTIME_VERSION}
=======
RUN yum install -y procps \
       nvidia-container-toolkit \
       nvidia-container-runtime.x86_64
>>>>>>> 28f938c8

WORKDIR /work

COPY --from=build /work /work

RUN ln -s /work/run.sh nvidia-toolkit && \
	ln -s /work/toolkit.sh toolkit && \
	ln -s /work/crio.sh crio && \
	ln -s /work/docker.sh docker

ENV PATH=/work:$PATH

ARG VERSION

LABEL io.k8s.display-name="NVIDIA Container Runtime Config"
LABEL name="NVIDIA Container Runtime Config"
LABEL vendor="NVIDIA"
LABEL version="${VERSION}"
LABEL release="N/A"
LABEL summary="Automatically Configure your Container Runtime for GPU support."
LABEL description="See summary"

COPY ./LICENSE /licenses/LICENSE

ENTRYPOINT ["nvidia-toolkit"]<|MERGE_RESOLUTION|>--- conflicted
+++ resolved
@@ -46,21 +46,15 @@
 RUN curl -s -L https://nvidia.github.io/nvidia-docker/centos7/nvidia-docker.repo |\
     tee /etc/yum.repos.d/nvidia-docker.repo
 
-<<<<<<< HEAD
 ARG LIBNVIDIA_CONTAINER_VERSION
 ARG NVIDIA_CONTAINER_TOOLKIT_VERSION
 ARG NVIDIA_CONTAINER_RUNTIME_VERSION
 
-RUN yum install -y \
+RUN yum install -y procps \
     libnvidia-container1-${LIBNVIDIA_CONTAINER_VERSION} \
     libnvidia-container-tools-${LIBNVIDIA_CONTAINER_VERSION} \
     nvidia-container-toolkit-${NVIDIA_CONTAINER_TOOLKIT_VERSION} \
     nvidia-container-runtime-${NVIDIA_CONTAINER_RUNTIME_VERSION}
-=======
-RUN yum install -y procps \
-       nvidia-container-toolkit \
-       nvidia-container-runtime.x86_64
->>>>>>> 28f938c8
 
 WORKDIR /work
 
